modstitch {
    minecraftVersion = findProperty("minecraftVersion") as String?
<<<<<<< HEAD
    javaTarget = 17

    loom {
        fabricLoaderVersion = findProperty("fabricLoaderVersion") as String?
    }

    moddevgradle {
        neoForgeVersion = findProperty("neoForgeVersion") as String?
        forgeVersion = findProperty("forgeVersion") as String?
        mcpVersion = findProperty("mcpVersion") as String?
        neoFormVersion = findProperty("neoFormVersion") as String?
    }

    println(modLoaderManifest.getOrElse("'modLoaderManifest' is not set."))
=======

    println(modLoaderManifest)
    println(javaVersion.map { "Java version: $it" }.getOrElse("'javaVersion' is not set."))
>>>>>>> a2635529

    metadata {
        modId = "test_project"
        modGroup = "dev.isxander"
        modVersion = "1.0.0"
        modLicense = "ARR"
        modName = "Test Project"
        modDescription = "A test project for ModStitch"
    }

    moddevgradle {
        defaultRuns()
    }

    mixin {
        configs.create("test")

        addMixinsToModManifest = true
    }
}

dependencies {
    modstitch.loom {
        modstitchModImplementation("net.fabricmc.fabric-api:fabric-api:0.112.0+1.21.4")
    }

    "org.commonmark:commonmark:0.21.0".let {
        modstitchImplementation(it)
//        msShadow.dependency(it, mapOf(
//            "org.commonmark" to "commonmark"
//        ))
        modstitchJiJ(it)
    }
}

sourceSets.main {
    java.srcDir("../src/main/java")
    resources.srcDir("../src/main/resources")

    modstitch.templatesSourceDirectorySet.srcDir("../src/main/templates")
}

val clientSourceSet = sourceSets.create("client") {
    java.srcDir("../src/client/java")
    resources.srcDir("../src/client/resources")
}

modstitch.createProxyConfigurations(clientSourceSet)

msShadow {
    relocatePackage = "dev.isxander.test.libs"
}

java {
    withSourcesJar()
}

msPublishing {
    maven {
        repositories {
            mavenLocal()
        }
    }

    mpp {
        type = STABLE

        modrinth {
            accessToken = findProperty("pub.modrinth.token") as String?
            projectId = "12345678"
        }

        dryRun = true
    }
}<|MERGE_RESOLUTION|>--- conflicted
+++ resolved
@@ -1,6 +1,5 @@
 modstitch {
     minecraftVersion = findProperty("minecraftVersion") as String?
-<<<<<<< HEAD
     javaTarget = 17
 
     loom {
@@ -15,11 +14,7 @@
     }
 
     println(modLoaderManifest.getOrElse("'modLoaderManifest' is not set."))
-=======
-
-    println(modLoaderManifest)
     println(javaVersion.map { "Java version: $it" }.getOrElse("'javaVersion' is not set."))
->>>>>>> a2635529
 
     metadata {
         modId = "test_project"
